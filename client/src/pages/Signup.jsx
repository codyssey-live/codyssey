import { useState } from "react";
import { Link, useNavigate } from "react-router-dom";
import { motion } from "framer-motion";
import apiClient from '../utils/apiClient'; // Import the API client instead of axios

const Signup = () => {
  const [formData, setFormData] = useState({
    name: "",
    email: "",
    password: "",
    confirmPassword: "",
  });
  const [loading, setLoading] = useState(false);
  const [error, setError] = useState(null);
  const navigate = useNavigate();

  const handleChange = (e) => {
    const { name, value } = e.target;
    setFormData({ ...formData, [name]: value });
  };

  const handleSubmit = async (e) => {
    e.preventDefault();
    
    // Enhanced validation (keep existing validation)
    if (formData.password !== formData.confirmPassword) {
      setError("Passwords don't match");
      alert("Passwords don't match");
      return;
    }
    
    // Add password length validation (keep existing validation)
    if (formData.password.length < 8) {
      setError("Password must be at least 8 characters long");
      alert("Password must be at least 8 characters long");
      return;
    }
    
    setLoading(true);
    setError(null);
    
    try {
      // First check if server is reachable with a simple ping
      try {
<<<<<<< HEAD
        await apiClient.get('/healthcheck');
=======
        await fetch('http://localhost:8080/api/healthcheck', { method: 'GET' });
>>>>>>> a949e5c2
      } catch (pingErr) {
        throw new Error('Server appears to be offline or unreachable. Please check if the backend server is running.');
      }
      
<<<<<<< HEAD
      // Use apiClient instead of axios with full URL
      const response = await apiClient.post('/auth/signup', {
        name: formData.name,
        email: formData.email,
        password: formData.password
=======
      const response = await fetch('http://localhost:8080/api/auth/signup', {
        method: 'POST',
        headers: { 
          'Content-Type': 'application/json',
          // Adding these headers can help with CORS issues
          'Accept': 'application/json',
          'Access-Control-Allow-Origin': '*'
        },
        body: JSON.stringify({
          name: formData.name,
          email: formData.email,
          password: formData.password
        })
>>>>>>> a949e5c2
      });
      
      console.log('Server response received:', response.status);
      
      // Axios has data directly available in response.data
      const data = response.data;
      
      // Store user information for later use
      if (data.token) {
        localStorage.setItem('token', data.token);
      }
      
      if (data.user && data.user.name) {
        localStorage.setItem('userName', data.user.name);
      }
      
      if (data.user && data.user.email) {
        localStorage.setItem('userEmail', data.user.email);
      }
      
      // Display success message and navigate
      alert('Account created successfully!');
      navigate('/login');
      
    } catch (err) {
      // Axios specific error handling
      console.error('Signup error:', err);
      
      if (!err.response) {
        // Network error
        setError('Network error: Failed to connect to the server');
        alert('Network error: Failed to connect to the server');
      } else {
        // Server returned an error
        const errorMessage = err.response.data?.message || 'Signup failed. Please try again.';
        setError(errorMessage);
        alert(errorMessage);
      }
    } finally {
      setLoading(false);
    }
  };

  return (
    <div className="min-h-screen bg-[#E8F1F7] flex items-center justify-center relative overflow-hidden">
      {/* Decorative elements */}
      <div className="absolute inset-0 bg-pattern opacity-[0.03] pointer-events-none"></div>
      
      {/* Gradient overlays */}
      <div className="absolute top-0 left-0 w-full h-64 bg-gradient-to-b from-white/30 to-transparent pointer-events-none"></div>
      <div className="absolute bottom-0 left-0 w-full h-64 bg-gradient-to-t from-white/30 to-transparent pointer-events-none"></div>
      
      {/* Decorative circles */}
      <div className="absolute -bottom-32 -left-32 w-96 h-96 rounded-full bg-[#94C3D2]/10 filter blur-3xl pointer-events-none"></div>
      <div className="absolute -top-32 -right-32 w-96 h-96 rounded-full bg-[#94C3D2]/10 filter blur-3xl pointer-events-none"></div>
      
      {/* Logo in the upper-left corner */}
      <div className="absolute top-6 left-6 z-10">
        <motion.img
          src="/logo.svg"
          alt="Codyssey Logo"
          className="h-14"
          initial={{ y: -10, opacity: 0 }}
          animate={{ y: 0, opacity: 1 }}
          transition={{ duration: 0.5 }}
        />
      </div>

      <motion.div 
        className="w-full max-w-md px-6"
        initial={{ y: 20, opacity: 0 }}
        animate={{ y: 0, opacity: 1 }}
        transition={{ duration: 0.5 }}
      >
        <div className="bg-white/80 backdrop-blur-sm rounded-2xl shadow-xl overflow-hidden border border-white/40">
          <div className="px-8 pt-10 pb-6">
            <motion.div
              initial={{ scale: 0.9, opacity: 0 }}
              animate={{ scale: 1, opacity: 1 }}
              transition={{ delay: 0.1, duration: 0.5 }}
            >
              <h2 className="text-2xl font-bold text-gray-800 mb-1 text-center">Create your account</h2>
              <p className="text-gray-500 mb-6 text-center text-sm">
                Join Codyssey and start your coding journey
              </p>
            </motion.div>
            
            <form onSubmit={handleSubmit} className="space-y-5">
              <motion.div 
                initial={{ x: -10, opacity: 0 }}
                animate={{ x: 0, opacity: 1 }}
                transition={{ delay: 0.2, duration: 0.4 }}
              >
                <label htmlFor="name" className="block text-sm font-medium text-gray-700 mb-1.5">
                  Full Name
                </label>
                <div className="relative">
                  <div className="absolute inset-y-0 left-0 pl-3 flex items-center pointer-events-none">
                    <svg xmlns="http://www.w3.org/2000/svg" className="h-5 w-5 text-gray-400" viewBox="0 0 20 20" fill="currentColor">
                      <path fillRule="evenodd" d="M10 9a3 3 0 100-6 3 3 0 000 6zm-7 9a7 7 0 1114 0H3z" clipRule="evenodd" />
                    </svg>
                  </div>
                  <input
                    type="text"
                    id="name"
                    name="name"
                    value={formData.name}
                    onChange={handleChange}
                    className="w-full pl-10 pr-4 py-2.5 bg-[#E8F1F7] border border-gray-200 rounded-lg focus:outline-none focus:ring-2 focus:ring-[#94C3D2]/50 focus:border-[#94C3D2] text-gray-800 placeholder-gray-400"
                    placeholder="Full Name"
                    required
                  />
                </div>
              </motion.div>
              
              <motion.div 
                initial={{ x: -10, opacity: 0 }}
                animate={{ x: 0, opacity: 1 }}
                transition={{ delay: 0.3, duration: 0.4 }}
              >
                <label htmlFor="email" className="block text-sm font-medium text-gray-700 mb-1.5">
                  Email Address
                </label>
                <div className="relative">
                  <div className="absolute inset-y-0 left-0 pl-3 flex items-center pointer-events-none">
                    <svg xmlns="http://www.w3.org/2000/svg" className="h-5 w-5 text-gray-400" fill="none" viewBox="0 0 24 24" stroke="currentColor">
                      <path strokeLinecap="round" strokeLinejoin="round" strokeWidth="2" d="M3 8l7.89 5.26a2 2 0 002.22 0L21 8M5 19h14a2 2 0 002-2V7a2 2 0 00-2-2H5a2 2 0 00-2 2v10a2 2 0 002 2z" />
                    </svg>
                  </div>
                  <input
                    type="email"
                    id="email"
                    name="email"
                    value={formData.email}
                    onChange={handleChange}
                    className="w-full pl-10 pr-4 py-2.5 bg-[#E8F1F7] border border-gray-200 rounded-lg focus:outline-none focus:ring-2 focus:ring-[#94C3D2]/50 focus:border-[#94C3D2] text-gray-800 placeholder-gray-400"
                    placeholder="Email"
                    required
                  />
                </div>
              </motion.div>
              
              <motion.div 
                initial={{ x: -10, opacity: 0 }}
                animate={{ x: 0, opacity: 1 }}
                transition={{ delay: 0.4, duration: 0.4 }}
              >
                <label htmlFor="password" className="block text-sm font-medium text-gray-700 mb-1.5">
                  Password
                </label>
                <div className="relative">
                  <div className="absolute inset-y-0 left-0 pl-3 flex items-center pointer-events-none">
                    <svg xmlns="http://www.w3.org/2000/svg" className="h-5 w-5 text-gray-400" fill="none" viewBox="0 0 24 24" stroke="currentColor">
                      <path strokeLinecap="round" strokeLinejoin="round" strokeWidth="2" d="M12 15v2m-6 4h12a2 2 0 002-2v-6a2 2 0 00-2-2H6a2 2 0 00-2 2v6a2 2 0 002 2zm10-10V7a4 4 0 00-8 0v4h8z" />
                    </svg>
                  </div>
                  <input
                    type="password"
                    id="password"
                    name="password"
                    value={formData.password}
                    onChange={handleChange}
                    className="w-full pl-10 pr-4 py-2.5 bg-[#E8F1F7] border border-gray-200 rounded-lg focus:outline-none focus:ring-2 focus:ring-[#94C3D2]/50 focus:border-[#94C3D2] text-gray-800 placeholder-gray-400"
                    placeholder="Password (min. 8 characters)"
                    minLength="8"
                    required
                  />
                </div>
              </motion.div>
              
              <motion.div 
                initial={{ x: -10, opacity: 0 }}
                animate={{ x: 0, opacity: 1 }}
                transition={{ delay: 0.5, duration: 0.4 }}
              >
                <label htmlFor="confirmPassword" className="block text-sm font-medium text-gray-700 mb-1.5">
                  Confirm Password
                </label>
                <div className="relative">
                  <div className="absolute inset-y-0 left-0 pl-3 flex items-center pointer-events-none">
                    <svg xmlns="http://www.w3.org/2000/svg" className="h-5 w-5 text-gray-400" fill="none" viewBox="0 0 24 24" stroke="currentColor">
                      <path strokeLinecap="round" strokeLinejoin="round" strokeWidth="2" d="M9 12l2 2 4-4m5.618-4.016A11.955 11.955 0 0112 2.944a11.955 11.955 0 01-8.618 3.04A12.02 12.02 0 003 9c0 5.591 3.824 10.29 9 11.622 5.176-1.332 9-6.03 9-11.622 0-1.042-.133-2.052-.382-3.016z" />
                    </svg>
                  </div>
                  <input
                    type="password"
                    id="confirmPassword"
                    name="confirmPassword"
                    value={formData.confirmPassword}
                    onChange={handleChange}
                    className="w-full pl-10 pr-4 py-2.5 bg-[#E8F1F7] border border-gray-200 rounded-lg focus:outline-none focus:ring-2 focus:ring-[#94C3D2]/50 focus:border-[#94C3D2] text-gray-800 placeholder-gray-400"
                    placeholder="Confirm Password"
                    required
                  />
                </div>
              </motion.div>
              
              <motion.button
                type="submit"
                className="w-full bg-[#94C3D2] hover:opacity-90 transition-all py-3 rounded-lg text-white font-medium shadow-lg mt-2 flex items-center justify-center group"
                whileHover={{ scale: loading ? 1 : 1.01 }}
                whileTap={{ scale: loading ? 1 : 0.99 }}
                initial={{ y: 10, opacity: 0 }}
                animate={{ y: 0, opacity: 1 }}
                transition={{ delay: 0.6, duration: 0.4 }}
                disabled={loading}
              >
                {loading ? (
                  <svg className="animate-spin -ml-1 mr-2 h-5 w-5 text-white" xmlns="http://www.w3.org/2000/svg" fill="none" viewBox="0 0 24 24">
                    <circle className="opacity-25" cx="12" cy="12" r="10" stroke="currentColor" strokeWidth="4"></circle>
                    <path className="opacity-75" fill="currentColor" d="M4 12a8 8 0 018-8V0C5.373 0 0 5.373 0 12h4zm2 5.291A7.962 7.962 0 014 12H0c0 3.042 1.135 5.824 3 7.938l3-2.647z"></path>
                  </svg>
                ) : null}
                <span className="group-hover:translate-x-0.5 transition-transform">{loading ? 'Creating Account...' : 'Create Account'}</span>
                {!loading && (
                  <svg xmlns="http://www.w3.org/2000/svg" className="h-5 w-5 ml-2 group-hover:translate-x-1 transition-transform" viewBox="0 0 20 20" fill="currentColor">
                    <path fillRule="evenodd" d="M10.293 5.293a1 1 0 011.414 0l4 4a1 1 0 010 1.414l-4 4a1 1 0 01-1.414-1.414L12.586 11H5a1 1 0 110-2h7.586l-2.293-2.293a1 1 0 010-1.414z" clipRule="evenodd" />
                  </svg>
                )}
              </motion.button>
            </form>
          </div>
          
          <div className="px-8 pb-8">
            <motion.p 
              className="text-sm text-gray-500 text-center"
              initial={{ opacity: 0 }}
              animate={{ opacity: 1 }}
              transition={{ delay: 0.8, duration: 0.4 }}
            >
              Already have an account?{" "}
              <Link to="/login" className="text-[#94C3D2] hover:text-[#7EB5C3] hover:underline font-medium">
                Sign in
              </Link>
            </motion.p>
          </div>
        </div>
      </motion.div>
    </div>
  );
};

export default Signup;<|MERGE_RESOLUTION|>--- conflicted
+++ resolved
@@ -42,36 +42,17 @@
     try {
       // First check if server is reachable with a simple ping
       try {
-<<<<<<< HEAD
         await apiClient.get('/healthcheck');
-=======
-        await fetch('http://localhost:8080/api/healthcheck', { method: 'GET' });
->>>>>>> a949e5c2
       } catch (pingErr) {
         throw new Error('Server appears to be offline or unreachable. Please check if the backend server is running.');
       }
       
-<<<<<<< HEAD
       // Use apiClient instead of axios with full URL
       const response = await apiClient.post('/auth/signup', {
         name: formData.name,
         email: formData.email,
         password: formData.password
-=======
-      const response = await fetch('http://localhost:8080/api/auth/signup', {
-        method: 'POST',
-        headers: { 
-          'Content-Type': 'application/json',
-          // Adding these headers can help with CORS issues
-          'Accept': 'application/json',
-          'Access-Control-Allow-Origin': '*'
-        },
-        body: JSON.stringify({
-          name: formData.name,
-          email: formData.email,
-          password: formData.password
-        })
->>>>>>> a949e5c2
+
       });
       
       console.log('Server response received:', response.status);
