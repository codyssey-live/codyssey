--- conflicted
+++ resolved
@@ -905,10 +905,6 @@
       return undefined;
     }
     
-<<<<<<< HEAD
-    console.log('Setting up video sync event listeners');
-      // Callback for video sync events
-=======
     console.log('Setting up video sync event listeners with improved handling');
     
     // Create debounced handler that will prevent too many sync events in a short time
@@ -921,7 +917,6 @@
     }, 150, { leading: true, trailing: true, maxWait: 300 }); // Process first and last event in a burst
     
     // Callback for video sync events
->>>>>>> 90f895b9
     const handleVideoSync = (data) => {
       console.log('Received video sync:', data);
       
@@ -933,24 +928,6 @@
       
       // If player is not initialized yet, retry with increasing delay
       if (!playerRef.current || typeof playerRef.current.getPlayerState !== 'function') {
-<<<<<<< HEAD
-        console.log('Player not ready for sync, will retry in 1 second');
-        setTimeout(() => {
-          if (playerRef.current && typeof playerRef.current.getPlayerState === 'function') {
-            console.log('Retrying sync command after delay');
-            // Use our imported applySyncCommand with better handling
-            applySyncCommand(playerRef.current, data, isRemoteUpdateRef);
-          } else {
-            // Try one more time with a longer delay
-            setTimeout(() => {
-              if (playerRef.current && typeof playerRef.current.getPlayerState === 'function') {
-                console.log('Second retry for sync command');
-                applySyncCommand(playerRef.current, data, isRemoteUpdateRef);
-              } else {
-                console.log('Player still not ready after multiple retries');
-              }
-            }, 2000);
-=======
         console.log('Player not ready for sync, will retry with progressive delay');
         
         // Use exponential backoff for retries
@@ -958,7 +935,6 @@
           if (attempt > maxAttempts) {
             console.log(`Giving up after ${maxAttempts} attempts - player still not ready`);
             return;
->>>>>>> 90f895b9
           }
           
           const delay = Math.min(1000 * Math.pow(1.5, attempt - 1), 5000); // Exponential up to 5 seconds
@@ -979,10 +955,6 @@
         return;
       }
       
-<<<<<<< HEAD
-      // Use our imported applySyncCommand with better handling
-      applySyncCommand(playerRef.current, data, isRemoteUpdateRef);
-=======
       // Use debounced handler for most events, but process seek events immediately
       if (data.action === 'seek') {
         // Seeks need immediate processing to maintain synchronization
@@ -991,7 +963,6 @@
         // Play/pause can be debounced to prevent flickering
         debouncedSyncHandler(data);
       }
->>>>>>> 90f895b9
     };
       
     // Function to apply sync commands to the player
