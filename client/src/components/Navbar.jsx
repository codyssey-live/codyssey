--- conflicted
+++ resolved
@@ -14,7 +14,6 @@
         <div className="flex items-center justify-between h-20">
           <div className="flex items-center">
             <div className="flex-shrink-0">
-<<<<<<< HEAD
               <Link to="/" className="text-xl font-bold">Codyssey</Link>
             </div>
             <div className="hidden md:block ml-10">
@@ -23,16 +22,6 @@
                 <Link to="/syllabus" className="px-4 py-2 rounded-lg text-sm font-medium bg-[#2a3c63]">Syllabus</Link>
                 <Link to="/watch-video" className="px-4 py-2 rounded-lg text-sm font-medium bg-[#2a3c63]">Video Watch</Link>
                 <Link to="/collab-room" className="px-4 py-2 rounded-lg text-sm font-medium bg-[#2a3c63]">Collab Room</Link>
-=======
-              <span className="text-2xl font-bold cursor-default">LeetRoom</span>
-            </div>
-            <div className="hidden md:block ml-10">
-              <div className="flex items-baseline space-x-4">
-                <Link to="/dashboard" className="px-5 py-3 rounded-lg text-base font-medium bg-[#2a3c63]">Dashboard</Link>
-                <Link to="/syllabus" className="px-5 py-3 rounded-lg text-base font-medium bg-[#2a3c63]">Syllabus</Link>
-                <Link to="/watch-video" className="px-5 py-3 rounded-lg text-base font-medium bg-[#2a3c63]">Video Watch</Link>
-                <Link to="/collab-room" className="px-5 py-3 rounded-lg text-base font-medium bg-[#2a3c63]">Collab Room</Link>
->>>>>>> 442aecb3
               </div>
             </div>
           </div>
