--- conflicted
+++ resolved
@@ -20,26 +20,11 @@
     <Router>
       <div className="app min-h-screen flex flex-col">
         <div className="flex-grow">
-          <Routes>
-            <Route path="/" element={<Home />} />
-            <Route path="/dashboard" element={<Dashboard />} />
-            <Route path="/syllabus" element={<Syllabus />} />
-            <Route path="/watch-video" element={<WatchVideo />} />
-            <Route path="/collab-room" element={<CollabRoom />} />
-            <Route path="/profile" element={<UserProfile />} />
-            <Route path="/settings" element={<Settings />} />
-            <Route path="/signup" element={<Signup />} />
-            <Route path="/login" element={<Login />} />
-            <Route path="/forgot-password" element={<ForgotPassword />} />
           </Routes>
         </div>
-        
-        {/* Don't show Footer on the Home page as it already has its own */}
         <Routes>
-<<<<<<< HEAD
           <Route path="/" element={null} />
           <Route path="*" element={<Footer />} />
-=======
           <Route path="/" element={<Home />} />
           <Route path="/dashboard" element={<Dashboard />} />
           <Route path="/syllabus" element={<Syllabus />} />
@@ -50,7 +35,6 @@
           <Route path="/signup" element={<Signup />} />
           <Route path="/login" element={<Login />} />
           <Route path="/forgot-password" element={<ForgotPassword />} />
->>>>>>> 2b320c0c
         </Routes>
       </div>
     </Router>
