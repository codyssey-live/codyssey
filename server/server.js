--- conflicted
+++ resolved
@@ -31,11 +31,7 @@
 // 5. Set up other routes
 app.use('/api/auth', authRoutes);
 
-<<<<<<< HEAD
-// Starting the server
-=======
 // 6. Start the server
->>>>>>> a949e5c2
 const PORT = process.env.PORT || 8080;
 app.listen(PORT, () => {
   console.log(`Server running on port ${PORT}`);
